--- conflicted
+++ resolved
@@ -1,17 +1,8 @@
 
-<<<<<<< HEAD
-| Instrumentation                                                                            | Supported Packages              | Metrics support | Semconv status |
-|--------------------------------------------------------------------------------------------|---------------------------------|-----------------| -------------- |
-| [opentelemetry-instrumentation-google-genai](./opentelemetry-instrumentation-google-genai) | google-genai >= 1.0.0           | No              | development
-| [opentelemetry-instrumentation-openai-v2](./opentelemetry-instrumentation-openai-v2)       | openai >= 1.26.0                | Yes             | development
-| [opentelemetry-instrumentation-vertexai](./opentelemetry-instrumentation-vertexai)         | google-cloud-aiplatform >= 1.64 | No              | development
-| [opentelemetry-instrumentation-langchain](./opentelemetry-instrumentation-langchain)       | langchain >= 0.3.21               | Yes             | development
-=======
 | Instrumentation | Supported Packages | Metrics support | Semconv status |
 | --------------- | ------------------ | --------------- | -------------- |
 | [opentelemetry-instrumentation-google-genai](./opentelemetry-instrumentation-google-genai) | google-genai >= 1.0.0 | No | development
 | [opentelemetry-instrumentation-langchain](./opentelemetry-instrumentation-langchain) | langchain >= 0.3.21 | No | development
 | [opentelemetry-instrumentation-openai-v2](./opentelemetry-instrumentation-openai-v2) | openai >= 1.26.0 | Yes | development
 | [opentelemetry-instrumentation-vertexai](./opentelemetry-instrumentation-vertexai) | google-cloud-aiplatform >= 1.64 | No | development
-| [opentelemetry-instrumentation-weaviate](./opentelemetry-instrumentation-weaviate) | weaviate-client >= 3.0.0,<5.0.0 | No | development
->>>>>>> a03573c5
+| [opentelemetry-instrumentation-weaviate](./opentelemetry-instrumentation-weaviate) | weaviate-client >= 3.0.0,<5.0.0 | No | development