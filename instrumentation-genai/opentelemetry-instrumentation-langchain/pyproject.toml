[build-system]
requires = ["hatchling"]
build-backend = "hatchling.build"

[project]
name = "opentelemetry-instrumentation-langchain"
dynamic = ["version"]
description = "OpenTelemetry Official Langchain instrumentation"
readme = "README.rst"
license = "Apache-2.0"
requires-python = ">=3.9"
authors = [
  { name = "OpenTelemetry Authors", email = "cncf-opentelemetry-contributors@lists.cncf.io" },
]
classifiers = [
  "Development Status :: 4 - Beta",
  "Intended Audience :: Developers",
  "License :: OSI Approved :: Apache Software License",
  "Programming Language :: Python",
  "Programming Language :: Python :: 3",
  "Programming Language :: Python :: 3.9",
  "Programming Language :: Python :: 3.10",
  "Programming Language :: Python :: 3.11",
  "Programming Language :: Python :: 3.12",
  "Programming Language :: Python :: 3.13",
]
dependencies = [
<<<<<<< HEAD
  "opentelemetry-api ~= 1.36.0",
=======
  "opentelemetry-api >= 1.31.0",
>>>>>>> 2a19bf4c
  "opentelemetry-instrumentation ~= 0.57b0",
  "opentelemetry-semantic-conventions ~= 0.57b0"
]

[project.optional-dependencies]
instruments = [
  "langchain >= 0.3.21",
]

[project.entry-points.opentelemetry_instrumentor]
langchain = "opentelemetry.instrumentation.langchain:LangChainInstrumentor"

[project.urls]
Homepage = "https://github.com/open-telemetry/opentelemetry-python-contrib/tree/main/instrumentation-genai/opentelemetry-instrumentation-langchain"
Repository = "https://github.com/open-telemetry/opentelemetry-python-contrib"

[tool.hatch.version]
path = "src/opentelemetry/instrumentation/langchain/version.py"

[tool.hatch.build.targets.sdist]
include = [
  "/src",
  "/tests",
]

[tool.hatch.build.targets.wheel]
packages = ["src/opentelemetry"]
<|MERGE_RESOLUTION|>--- conflicted
+++ resolved
@@ -25,11 +25,7 @@
   "Programming Language :: Python :: 3.13",
 ]
 dependencies = [
-<<<<<<< HEAD
-  "opentelemetry-api ~= 1.36.0",
-=======
   "opentelemetry-api >= 1.31.0",
->>>>>>> 2a19bf4c
   "opentelemetry-instrumentation ~= 0.57b0",
   "opentelemetry-semantic-conventions ~= 0.57b0"
 ]
