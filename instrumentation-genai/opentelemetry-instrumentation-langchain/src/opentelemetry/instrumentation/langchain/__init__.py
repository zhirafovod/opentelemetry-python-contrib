# Copyright The OpenTelemetry Authors
#
# Licensed under the Apache License, Version 2.0 (the "License");
# you may not use this file except in compliance with the License.
# You may obtain a copy of the License at
#
#     http://www.apache.org/licenses/LICENSE-2.0
#
# Unless required by applicable law or agreed to in writing, software
# distributed under the License is distributed on an "AS IS" BASIS,
# WITHOUT WARRANTIES OR CONDITIONS OF ANY KIND, either express or implied.
# See the License for the specific language governing permissions and
# limitations under the License.

"""
<<<<<<< HEAD
Langchain instrumentation supporting `ChatOpenAI`, it can be enabled by
using ``LangChainInstrumentor``.

.. _langchain: https://pypi.org/project/langchain/

Usage
-----

.. code:: python

=======
Langchain instrumentation supporting `ChatOpenAI` and `ChatBedrock`, it can be enabled by
using ``LangChainInstrumentor``. Other providers/LLMs may be supported in the future and telemetry for them is skipped for now.

Usage
-----
.. code:: python
>>>>>>> 93ecfc15
    from opentelemetry.instrumentation.langchain import LangChainInstrumentor
    from langchain_core.messages import HumanMessage, SystemMessage
    from langchain_openai import ChatOpenAI

    LangChainInstrumentor().instrument()
<<<<<<< HEAD

    llm = ChatOpenAI(model="gpt-3.5-turbo")
=======
    llm = ChatOpenAI(model="gpt-3.5-turbo", temperature=0, max_tokens=1000)
>>>>>>> 93ecfc15
    messages = [
        SystemMessage(content="You are a helpful assistant!"),
        HumanMessage(content="What is the capital of France?"),
    ]
<<<<<<< HEAD

    result = llm.invoke(messages)
=======
    result = llm.invoke(messages)
    LangChainInstrumentor().uninstrument()
>>>>>>> 93ecfc15

API
---
"""

<<<<<<< HEAD
from typing import Collection

from wrapt import wrap_function_wrapper

from opentelemetry.instrumentation.langchain.config import Config
from opentelemetry.instrumentation.langchain.version import __version__
from opentelemetry.instrumentation.langchain.package import _instruments
from opentelemetry.instrumentation.langchain.callback_handler import (
    OpenTelemetryLangChainCallbackHandler,
)
from opentelemetry.instrumentation.instrumentor import BaseInstrumentor
from opentelemetry.instrumentation.utils import unwrap


from opentelemetry.genai.sdk.api import get_telemetry_client
from opentelemetry.genai.sdk.api import TelemetryClient
from .utils import (
    should_emit_events,
    get_evaluation_framework_name,
)
from opentelemetry.genai.sdk.evals import (
    get_evaluator,
)

class LangChainInstrumentor(BaseInstrumentor):
    """
    OpenTelemetry instrumentor for LangChain.

    This adds a custom callback handler to the LangChain callback manager
    to capture chain, LLM, and tool events. It also wraps the internal
    OpenAI invocation points (BaseChatOpenAI) to inject W3C trace headers
    for downstream calls to OpenAI (or other providers).
    """

    def __init__(self, exception_logger=None, disable_trace_injection: bool = False):
        """
        :param disable_trace_injection: If True, do not wrap OpenAI invocation
                                        for trace-context injection.
        """
        super().__init__()
        self._disable_trace_injection = disable_trace_injection
        Config.exception_logger = exception_logger

        self._telemetry: TelemetryClient | None = None
=======
from typing import Any, Callable, Collection

from langchain_core.callbacks import BaseCallbackHandler  # type: ignore
from wrapt import wrap_function_wrapper  # type: ignore

from opentelemetry.instrumentation.instrumentor import BaseInstrumentor
from opentelemetry.instrumentation.langchain.callback_handler import (
    OpenTelemetryLangChainCallbackHandler,
)
from opentelemetry.instrumentation.langchain.package import _instruments
from opentelemetry.instrumentation.langchain.version import __version__
from opentelemetry.instrumentation.utils import unwrap
from opentelemetry.semconv.schemas import Schemas
from opentelemetry.trace import get_tracer


class LangChainInstrumentor(BaseInstrumentor):
    """
    OpenTelemetry instrumentor for LangChain.
    This adds a custom callback handler to the LangChain callback manager
    to capture LLM telemetry.
    """

    def __init__(
        self,
    ):
        super().__init__()
>>>>>>> 93ecfc15

    def instrumentation_dependencies(self) -> Collection[str]:
        return _instruments

<<<<<<< HEAD
    def _instrument(self, **kwargs):
        exporter_type_full = should_emit_events()

        # Instantiate a singleton TelemetryClient bound to our tracer & meter
        self._telemetry = get_telemetry_client(exporter_type_full, **kwargs)

        # initialize evaluation framework if needed
        evaluation_framework_name = get_evaluation_framework_name()
        # TODO: add check for OTEL_INSTRUMENTATION_GENAI_EVALUATION_ENABLE
        self._evaluation = get_evaluator(evaluation_framework_name)

        otel_callback_handler = OpenTelemetryLangChainCallbackHandler(
            telemetry_client=self._telemetry,
            evaluation_client=self._evaluation,
=======
    def _instrument(self, **kwargs: Any):
        """
        Enable Langchain instrumentation.
        """
        tracer_provider = kwargs.get("tracer_provider")
        tracer = get_tracer(
            __name__,
            __version__,
            tracer_provider,
            schema_url=Schemas.V1_37_0.value,
        )

        otel_callback_handler = OpenTelemetryLangChainCallbackHandler(
            tracer=tracer,
>>>>>>> 93ecfc15
        )

        wrap_function_wrapper(
            module="langchain_core.callbacks",
            name="BaseCallbackManager.__init__",
            wrapper=_BaseCallbackManagerInitWrapper(otel_callback_handler),
        )

<<<<<<< HEAD
    def _uninstrument(self, **kwargs):
        """
        Cleanup instrumentation (unwrap).
        """
        unwrap("langchain_core.callbacks.base", "BaseCallbackManager.__init__")
        if not self._disable_trace_injection:
            unwrap("langchain_openai.chat_models.base", "BaseChatOpenAI._generate")
            unwrap("langchain_openai.chat_models.base", "BaseChatOpenAI._agenerate")
=======
    def _uninstrument(self, **kwargs: Any):
        """
        Cleanup instrumentation (unwrap).
        """
        unwrap("langchain_core.callbacks.base.BaseCallbackManager", "__init__")
>>>>>>> 93ecfc15


class _BaseCallbackManagerInitWrapper:
    """
<<<<<<< HEAD
    Wrap the BaseCallbackManager __init__ to insert
    custom callback handler in the manager's handlers list.
    """

    def __init__(self, callback_handler):
        self._otel_handler = callback_handler

    def __call__(self, wrapped, instance, args, kwargs):
        wrapped(*args, **kwargs)
        # Ensure our OTel callback is present if not already.
        for handler in instance.inheritable_handlers:
            if isinstance(handler, type(self._otel_handler)):
                break
        else:
            instance.add_handler(self._otel_handler, inherit=True)
=======
    Wrap the BaseCallbackManager __init__ to insert custom callback handler in the manager's handlers list.
    """

    def __init__(
        self, callback_handler: OpenTelemetryLangChainCallbackHandler
    ):
        self._otel_handler = callback_handler

    def __call__(
        self,
        wrapped: Callable[..., None],
        instance: BaseCallbackHandler,  # type: ignore
        args: tuple[Any, ...],
        kwargs: dict[str, Any],
    ):
        wrapped(*args, **kwargs)
        # Ensure our OTel callback is present if not already.
        for handler in instance.inheritable_handlers:  # type: ignore
            if isinstance(handler, type(self._otel_handler)):
                break
        else:
            instance.add_handler(self._otel_handler, inherit=True)  # type: ignore
>>>>>>> 93ecfc15
<|MERGE_RESOLUTION|>--- conflicted
+++ resolved
@@ -13,98 +13,29 @@
 # limitations under the License.
 
 """
-<<<<<<< HEAD
-Langchain instrumentation supporting `ChatOpenAI`, it can be enabled by
-using ``LangChainInstrumentor``.
-
-.. _langchain: https://pypi.org/project/langchain/
-
-Usage
------
-
-.. code:: python
-
-=======
 Langchain instrumentation supporting `ChatOpenAI` and `ChatBedrock`, it can be enabled by
 using ``LangChainInstrumentor``. Other providers/LLMs may be supported in the future and telemetry for them is skipped for now.
 
 Usage
 -----
 .. code:: python
->>>>>>> 93ecfc15
     from opentelemetry.instrumentation.langchain import LangChainInstrumentor
     from langchain_core.messages import HumanMessage, SystemMessage
     from langchain_openai import ChatOpenAI
 
     LangChainInstrumentor().instrument()
-<<<<<<< HEAD
-
-    llm = ChatOpenAI(model="gpt-3.5-turbo")
-=======
     llm = ChatOpenAI(model="gpt-3.5-turbo", temperature=0, max_tokens=1000)
->>>>>>> 93ecfc15
     messages = [
         SystemMessage(content="You are a helpful assistant!"),
         HumanMessage(content="What is the capital of France?"),
     ]
-<<<<<<< HEAD
-
-    result = llm.invoke(messages)
-=======
     result = llm.invoke(messages)
     LangChainInstrumentor().uninstrument()
->>>>>>> 93ecfc15
 
 API
 ---
 """
 
-<<<<<<< HEAD
-from typing import Collection
-
-from wrapt import wrap_function_wrapper
-
-from opentelemetry.instrumentation.langchain.config import Config
-from opentelemetry.instrumentation.langchain.version import __version__
-from opentelemetry.instrumentation.langchain.package import _instruments
-from opentelemetry.instrumentation.langchain.callback_handler import (
-    OpenTelemetryLangChainCallbackHandler,
-)
-from opentelemetry.instrumentation.instrumentor import BaseInstrumentor
-from opentelemetry.instrumentation.utils import unwrap
-
-
-from opentelemetry.genai.sdk.api import get_telemetry_client
-from opentelemetry.genai.sdk.api import TelemetryClient
-from .utils import (
-    should_emit_events,
-    get_evaluation_framework_name,
-)
-from opentelemetry.genai.sdk.evals import (
-    get_evaluator,
-)
-
-class LangChainInstrumentor(BaseInstrumentor):
-    """
-    OpenTelemetry instrumentor for LangChain.
-
-    This adds a custom callback handler to the LangChain callback manager
-    to capture chain, LLM, and tool events. It also wraps the internal
-    OpenAI invocation points (BaseChatOpenAI) to inject W3C trace headers
-    for downstream calls to OpenAI (or other providers).
-    """
-
-    def __init__(self, exception_logger=None, disable_trace_injection: bool = False):
-        """
-        :param disable_trace_injection: If True, do not wrap OpenAI invocation
-                                        for trace-context injection.
-        """
-        super().__init__()
-        self._disable_trace_injection = disable_trace_injection
-        Config.exception_logger = exception_logger
-
-        self._telemetry: TelemetryClient | None = None
-=======
 from typing import Any, Callable, Collection
 
 from langchain_core.callbacks import BaseCallbackHandler  # type: ignore
@@ -132,27 +63,10 @@
         self,
     ):
         super().__init__()
->>>>>>> 93ecfc15
 
     def instrumentation_dependencies(self) -> Collection[str]:
         return _instruments
 
-<<<<<<< HEAD
-    def _instrument(self, **kwargs):
-        exporter_type_full = should_emit_events()
-
-        # Instantiate a singleton TelemetryClient bound to our tracer & meter
-        self._telemetry = get_telemetry_client(exporter_type_full, **kwargs)
-
-        # initialize evaluation framework if needed
-        evaluation_framework_name = get_evaluation_framework_name()
-        # TODO: add check for OTEL_INSTRUMENTATION_GENAI_EVALUATION_ENABLE
-        self._evaluation = get_evaluator(evaluation_framework_name)
-
-        otel_callback_handler = OpenTelemetryLangChainCallbackHandler(
-            telemetry_client=self._telemetry,
-            evaluation_client=self._evaluation,
-=======
     def _instrument(self, **kwargs: Any):
         """
         Enable Langchain instrumentation.
@@ -167,7 +81,6 @@
 
         otel_callback_handler = OpenTelemetryLangChainCallbackHandler(
             tracer=tracer,
->>>>>>> 93ecfc15
         )
 
         wrap_function_wrapper(
@@ -176,43 +89,15 @@
             wrapper=_BaseCallbackManagerInitWrapper(otel_callback_handler),
         )
 
-<<<<<<< HEAD
-    def _uninstrument(self, **kwargs):
-        """
-        Cleanup instrumentation (unwrap).
-        """
-        unwrap("langchain_core.callbacks.base", "BaseCallbackManager.__init__")
-        if not self._disable_trace_injection:
-            unwrap("langchain_openai.chat_models.base", "BaseChatOpenAI._generate")
-            unwrap("langchain_openai.chat_models.base", "BaseChatOpenAI._agenerate")
-=======
     def _uninstrument(self, **kwargs: Any):
         """
         Cleanup instrumentation (unwrap).
         """
         unwrap("langchain_core.callbacks.base.BaseCallbackManager", "__init__")
->>>>>>> 93ecfc15
 
 
 class _BaseCallbackManagerInitWrapper:
     """
-<<<<<<< HEAD
-    Wrap the BaseCallbackManager __init__ to insert
-    custom callback handler in the manager's handlers list.
-    """
-
-    def __init__(self, callback_handler):
-        self._otel_handler = callback_handler
-
-    def __call__(self, wrapped, instance, args, kwargs):
-        wrapped(*args, **kwargs)
-        # Ensure our OTel callback is present if not already.
-        for handler in instance.inheritable_handlers:
-            if isinstance(handler, type(self._otel_handler)):
-                break
-        else:
-            instance.add_handler(self._otel_handler, inherit=True)
-=======
     Wrap the BaseCallbackManager __init__ to insert custom callback handler in the manager's handlers list.
     """
 
@@ -234,5 +119,4 @@
             if isinstance(handler, type(self._otel_handler)):
                 break
         else:
-            instance.add_handler(self._otel_handler, inherit=True)  # type: ignore
->>>>>>> 93ecfc15
+            instance.add_handler(self._otel_handler, inherit=True)  # type: ignore