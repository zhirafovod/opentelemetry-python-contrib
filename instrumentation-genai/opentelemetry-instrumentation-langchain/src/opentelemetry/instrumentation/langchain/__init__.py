--- conflicted
+++ resolved
@@ -36,7 +36,6 @@
 ---
 """
 
-<<<<<<< HEAD
 from typing import Collection
 from wrapt import wrap_function_wrapper
 
@@ -52,24 +51,10 @@
     embeddings_wrapper
 )
 from opentelemetry.instrumentation.instrumentor import BaseInstrumentor
-=======
-from typing import Any, Callable, Collection
-
-from langchain_core.callbacks import BaseCallbackHandler  # type: ignore
-from wrapt import wrap_function_wrapper  # type: ignore
-
-from opentelemetry.instrumentation.instrumentor import BaseInstrumentor
-from opentelemetry.instrumentation.langchain.callback_handler import (
-    OpenTelemetryLangChainCallbackHandler,
-)
-from opentelemetry.instrumentation.langchain.package import _instruments
-from opentelemetry.instrumentation.langchain.version import __version__
->>>>>>> 3c540ae0
 from opentelemetry.instrumentation.utils import unwrap
 from opentelemetry.semconv.schemas import Schemas
 from opentelemetry.trace import get_tracer
 
-<<<<<<< HEAD
 from opentelemetry.util.genai.handler import (
     TelemetryHandler,
     get_telemetry_handler,
@@ -81,8 +66,6 @@
 from opentelemetry.genai.sdk.evals import (
     get_evaluator,
 )
-=======
->>>>>>> 3c540ae0
 
 class LangChainInstrumentor(BaseInstrumentor):
     """
@@ -114,18 +97,14 @@
         self,
     ):
         super().__init__()
-<<<<<<< HEAD
         self._disable_trace_injection = disable_trace_injection
         Config.exception_logger = exception_logger
 
         self._telemetry: TelemetryHandler | None = None
-=======
->>>>>>> 3c540ae0
 
     def instrumentation_dependencies(self) -> Collection[str]:
         return _instruments
 
-<<<<<<< HEAD
     def _instrument(self, **kwargs):
         #TODO remove?
         exporter_type_full = should_emit_events()
@@ -197,35 +176,11 @@
                 except Exception:
                     # Log error but continue with other patches
                     pass
-=======
-    def _instrument(self, **kwargs: Any):
-        """
-        Enable Langchain instrumentation.
-        """
-        tracer_provider = kwargs.get("tracer_provider")
-        tracer = get_tracer(
-            __name__,
-            __version__,
-            tracer_provider,
-            schema_url=Schemas.V1_37_0.value,
-        )
-
-        otel_callback_handler = OpenTelemetryLangChainCallbackHandler(
-            tracer=tracer,
-        )
-
-        wrap_function_wrapper(
-            module="langchain_core.callbacks",
-            name="BaseCallbackManager.__init__",
-            wrapper=_BaseCallbackManagerInitWrapper(otel_callback_handler),
-        )
->>>>>>> 3c540ae0
 
     def _uninstrument(self, **kwargs: Any):
         """
         Cleanup instrumentation (unwrap).
         """
-<<<<<<< HEAD
 
         unwrap("langchain_core.callbacks.base", "BaseCallbackManager.__init__")
 
@@ -243,9 +198,6 @@
         if not self._disable_trace_injection:
             unwrap("langchain_openai.chat_models.base", "BaseChatOpenAI._generate")
             unwrap("langchain_openai.chat_models.base", "BaseChatOpenAI._agenerate")
-=======
-        unwrap("langchain_core.callbacks.base.BaseCallbackManager", "__init__")
->>>>>>> 3c540ae0
 
 
 class _BaseCallbackManagerInitWrapper:
