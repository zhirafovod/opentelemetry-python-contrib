"""Emitters responsible for emitting telemetry derived from evaluation results."""

from __future__ import annotations

<<<<<<< HEAD
from typing import Any, Dict, Sequence, Union
=======
import logging
from typing import Any, Dict, Sequence
>>>>>>> b6947e90

from opentelemetry import _events as _otel_events

from ..attributes import (
    GEN_AI_EVALUATION_ATTRIBUTES_PREFIX,
    GEN_AI_EVALUATION_EXPLANATION,
    GEN_AI_EVALUATION_NAME,
    GEN_AI_EVALUATION_SCORE_LABEL,
    GEN_AI_EVALUATION_SCORE_VALUE,
    GEN_AI_OPERATION_NAME,
    GEN_AI_PROVIDER_NAME,
    GEN_AI_REQUEST_MODEL,
    GEN_AI_RESPONSE_ID,
)
from ..interfaces import EmitterMeta
from ..types import EvaluationResult, GenAI


def _get_request_model(invocation: GenAI) -> Union[str, None]:
    return getattr(invocation, "request_model", None) or getattr(
        invocation, "model", None
    )


def _get_response_id(invocation: GenAI) -> Union[str, None]:  # best-effort
    return getattr(invocation, "response_id", None)


class _EvaluationEmitterBase(EmitterMeta):
    role = "evaluation"

    def on_start(self, obj: Any) -> None:  # pragma: no cover - default no-op
        return None

    def on_end(self, obj: Any) -> None:  # pragma: no cover - default no-op
        return None

    def on_error(
        self, error, obj: Any
    ) -> None:  # pragma: no cover - default no-op
        return None


class EvaluationMetricsEmitter(_EvaluationEmitterBase):
    """Records evaluation scores to metric-specific histograms.

    Instead of a single shared histogram (gen_ai.evaluation.score), we emit to
    gen_ai.evaluation.score.<metric_name>. This improves downstream aggregation
    clarity at the cost of additional instruments. A callable factory provided
    by the handler supplies (and caches) histogram instances.
    """

    role = "evaluation_metrics"
    name = "EvaluationMetrics"

    def __init__(
        self, histogram_factory
    ) -> None:  # callable(metric_name)->Histogram|None OR direct histogram
        # Backward-compatible: tests may pass a histogram instance directly.
        if hasattr(histogram_factory, "record") and not callable(  # type: ignore[arg-type]
            getattr(histogram_factory, "__call__", None)
        ):
            direct_hist = histogram_factory

            def _direct_factory(_name: str):  # ignore metric name, single hist
                return direct_hist

            self._hist_factory = _direct_factory
        else:
            self._hist_factory = histogram_factory

    def on_evaluation_results(  # type: ignore[override]
        self,
        results: Sequence[EvaluationResult],
        obj: Union[Any, None] = None,
    ) -> None:
        invocation = obj if isinstance(obj, GenAI) else None
        if invocation is None:
            return
        for res in results:
            raw_name = getattr(res, "metric_name", "") or ""
            lowered = raw_name.lower()
            if lowered == "answer_relevancy":
                canonical = "relevance"
            elif lowered == "faithfulness":
                canonical = "hallucination"
            elif lowered == "sentiment":
                canonical = "sentiment"
            elif lowered in {"toxicity", "bias"}:
                canonical = lowered
            else:
                continue  # unsupported metric
            if not isinstance(res.score, (int, float)):
                continue
            try:
                histogram = (
                    self._hist_factory(canonical)
                    if self._hist_factory
                    else None
                )  # type: ignore[attr-defined]
            except Exception:  # pragma: no cover - defensive
                histogram = None
            if histogram is None:
                # Log once per metric name if histogram factory did not provide an instrument.
                try:
                    _once_key = f"_genai_eval_hist_missing_{canonical}"
                    if not getattr(self, _once_key, False):
                        logging.getLogger(__name__).debug(
                            "EvaluationMetricsEmitter: no histogram for canonical metric '%s' (factory returned None)",
                            canonical,
                        )
                        setattr(self, _once_key, True)
                except Exception:
                    pass
                continue
            attrs: Dict[str, Any] = {
                GEN_AI_OPERATION_NAME: "evaluation",
                GEN_AI_EVALUATION_NAME: canonical,
            }
            # If the source invocation carried agent identity, propagate
            agent_name = getattr(invocation, "agent_name", None)
            agent_id = getattr(invocation, "agent_id", None)
            # Fallbacks: if instrumentation didn't populate agent_name/id fields explicitly but
            # the invocation is an AgentInvocation, derive them from core fields to preserve identity.
            try:
                from opentelemetry.util.genai.types import (
                    AgentInvocation as _AI,  # local import to avoid cycle
                )

                if agent_name is None and isinstance(invocation, _AI):  # type: ignore[attr-defined]
                    agent_name = getattr(invocation, "name", None)
                if agent_id is None and isinstance(invocation, _AI):  # type: ignore[attr-defined]
                    agent_id = str(getattr(invocation, "run_id", "")) or None
            except Exception:  # pragma: no cover - defensive
                pass
            workflow_id = getattr(invocation, "workflow_id", None)
            if agent_name:
                attrs["gen_ai.agent.name"] = agent_name
            if agent_id:
                attrs["gen_ai.agent.id"] = agent_id
            if workflow_id:
                attrs["gen_ai.workflow.id"] = workflow_id
            req_model = _get_request_model(invocation)
            if req_model:
                attrs[GEN_AI_REQUEST_MODEL] = req_model
            provider = getattr(invocation, "provider", None)
            if provider:
                attrs[GEN_AI_PROVIDER_NAME] = provider
            if res.label is not None:
                attrs[GEN_AI_EVALUATION_SCORE_LABEL] = res.label
            # Derive boolean gen_ai.evaluation.passed
            passed = None
            if res.label:
                lbl = str(res.label).lower()
                if any(k in lbl for k in ("pass", "success", "ok", "true")):
                    passed = True
                elif any(k in lbl for k in ("fail", "error", "false")):
                    passed = False
            # NOTE: We deliberately do NOT infer pass/fail purely from numeric score
            # without an accompanying categorical label to avoid accidental cardinality
            # or semantic ambiguities across evaluators. Future extension could allow
            # opt-in heuristic score->pass mapping.
            if passed is not None:
                attrs["gen_ai.evaluation.passed"] = passed
            attrs["gen_ai.evaluation.score.units"] = "score"
            if res.error is not None:
                attrs["error.type"] = res.error.type.__qualname__
            try:
                histogram.record(res.score, attributes=attrs)  # type: ignore[attr-defined]
            except Exception:  # pragma: no cover - defensive
                pass


class EvaluationEventsEmitter(_EvaluationEmitterBase):
    """Emits one event per evaluation result."""

    role = "evaluation_events"
    name = "EvaluationEvents"

    def __init__(
        self, event_logger, *, emit_legacy_event: bool = False
    ) -> None:
        self._event_logger = event_logger
        self._emit_legacy_event = emit_legacy_event
        self._primary_event_name = "gen_ai.evaluation.result"
        self._legacy_event_name = "gen_ai.evaluation"

    def on_evaluation_results(  # type: ignore[override]
        self,
        results: Sequence[EvaluationResult],
        obj: Union[Any, None] = None,
    ) -> None:
        if self._event_logger is None:
            return
        invocation = obj if isinstance(obj, GenAI) else None
        if invocation is None or not results:
            return

        req_model = _get_request_model(invocation)
        provider = getattr(invocation, "provider", None)
        response_id = _get_response_id(invocation)

        span_context = None
        if getattr(invocation, "span", None) is not None:
            try:
                span_context = invocation.span.get_span_context()
            except Exception:  # pragma: no cover - defensive
                span_context = None
        span_id = (
            getattr(span_context, "span_id", None)
            if span_context is not None
            else None
        )
        trace_id = (
            getattr(span_context, "trace_id", None)
            if span_context is not None
            else None
        )

        for res in results:
            raw_name = getattr(res, "metric_name", "") or ""
            lowered = raw_name.lower()
            if lowered == "answer_relevancy":
                canonical = "relevance"
            elif lowered == "faithfulness":
                canonical = "hallucination"
            elif lowered == "sentiment":
                canonical = "sentiment"
            elif lowered in {"toxicity", "bias"}:
                canonical = lowered
            else:
                continue
            base_attrs: Dict[str, Any] = {
                GEN_AI_OPERATION_NAME: "evaluation",
                GEN_AI_EVALUATION_NAME: canonical,
            }
            agent_name = getattr(invocation, "agent_name", None)
            agent_id = getattr(invocation, "agent_id", None)
            try:
                from opentelemetry.util.genai.types import (
                    AgentInvocation as _AI,  # local import to avoid cycle
                )

                if agent_name is None and isinstance(invocation, _AI):  # type: ignore[attr-defined]
                    agent_name = getattr(invocation, "name", None)
                if agent_id is None and isinstance(invocation, _AI):  # type: ignore[attr-defined]
                    agent_id = str(getattr(invocation, "run_id", "")) or None
            except Exception:  # pragma: no cover - defensive
                pass
            workflow_id = getattr(invocation, "workflow_id", None)
            if agent_name:
                base_attrs["gen_ai.agent.name"] = agent_name
            if agent_id:
                base_attrs["gen_ai.agent.id"] = agent_id
            if workflow_id:
                base_attrs["gen_ai.workflow.id"] = workflow_id
            if req_model:
                base_attrs[GEN_AI_REQUEST_MODEL] = req_model
            if provider:
                base_attrs[GEN_AI_PROVIDER_NAME] = provider
            if response_id:
                base_attrs[GEN_AI_RESPONSE_ID] = response_id
            if isinstance(res.score, (int, float)):
                base_attrs[GEN_AI_EVALUATION_SCORE_VALUE] = res.score
            if res.label is not None:
                base_attrs[GEN_AI_EVALUATION_SCORE_LABEL] = res.label
            passed = None
            if res.label:
                lbl = str(res.label).lower()
                if any(k in lbl for k in ("pass", "success", "ok", "true")):
                    passed = True
                elif any(k in lbl for k in ("fail", "error", "false")):
                    passed = False
            # Do not infer pass/fail solely from numeric score (see metrics emitter note)
            if passed is not None:
                base_attrs["gen_ai.evaluation.passed"] = passed
            if isinstance(res.score, (int, float)):
                base_attrs["gen_ai.evaluation.score.units"] = "score"
            if res.error is not None:
                base_attrs["error.type"] = res.error.type.__qualname__

            spec_attrs = dict(base_attrs)
            if res.explanation:
                spec_attrs[GEN_AI_EVALUATION_EXPLANATION] = res.explanation
            if res.attributes:
                for key, value in dict(res.attributes).items():
                    key_str = str(key)
                    spec_attrs[
                        f"{GEN_AI_EVALUATION_ATTRIBUTES_PREFIX}{key_str}"
                    ] = value
            if res.error is not None and getattr(res.error, "message", None):
                spec_attrs[
                    f"{GEN_AI_EVALUATION_ATTRIBUTES_PREFIX}error.message"
                ] = res.error.message

            try:
                self._event_logger.emit(
                    _otel_events.Event(
                        name=self._primary_event_name,
                        attributes=spec_attrs,
                        span_id=span_id,
                        trace_id=trace_id,
                    )
                )
            except Exception:  # pragma: no cover - defensive
                pass

            if not self._emit_legacy_event:
                continue

            legacy_attrs = dict(base_attrs)
            legacy_body: Dict[str, Any] = {}
            if res.explanation:
                legacy_body["gen_ai.evaluation.explanation"] = res.explanation
            if res.attributes:
                legacy_body["gen_ai.evaluation.attributes"] = dict(
                    res.attributes
                )
            if res.error is not None and getattr(res.error, "message", None):
                legacy_attrs["error.message"] = res.error.message

            try:
                self._event_logger.emit(
                    _otel_events.Event(
                        name=self._legacy_event_name,
                        attributes=legacy_attrs,
                        body=legacy_body or None,
                        span_id=span_id,
                        trace_id=trace_id,
                    )
                )
            except Exception:  # pragma: no cover - defensive
                pass


__all__ = [
    "EvaluationMetricsEmitter",
    "EvaluationEventsEmitter",
]<|MERGE_RESOLUTION|>--- conflicted
+++ resolved
@@ -2,12 +2,8 @@
 
 from __future__ import annotations
 
-<<<<<<< HEAD
 from typing import Any, Dict, Sequence, Union
-=======
 import logging
-from typing import Any, Dict, Sequence
->>>>>>> b6947e90
 
 from opentelemetry import _events as _otel_events
 
