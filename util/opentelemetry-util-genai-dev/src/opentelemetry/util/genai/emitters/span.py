--- conflicted
+++ resolved
@@ -317,7 +317,6 @@
         elif isinstance(invocation, EmbeddingInvocation):
             self._start_embedding(invocation)
         else:
-<<<<<<< HEAD
             # Check for span name override first (for Traceloop task/workflow spans)
             span_name_override = invocation.attributes.get("gen_ai.override.span_name")
             if span_name_override:
@@ -327,18 +326,12 @@
                 operation = getattr(invocation, "operation", "chat")
                 model_name = invocation.request_model
                 span_name = f"{operation} {model_name}"
-=======
-            # Use operation field for span name (defaults to "chat")
-            operation = getattr(invocation, "operation", "chat")
-            model_name = invocation.request_model
-            span_name = f"{operation} {model_name}"
             parent_span = getattr(invocation, "parent_span", None)
             parent_ctx = (
                 trace.set_span_in_context(parent_span)
                 if parent_span is not None
                 else None
             )
->>>>>>> bdc3f72a
             cm = self._tracer.start_as_current_span(
                 span_name,
                 kind=SpanKind.CLIENT,
