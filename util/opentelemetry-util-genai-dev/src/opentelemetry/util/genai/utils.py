# Copyright The OpenTelemetry Authors
#
# Licensed under the Apache License, Version 2.0 (the "License");
# you may not use this file except in compliance with the License.
# You may obtain a copy of the License at
#
#     http://www.apache.org/licenses/LICENSE-2.0
#
# Unless required by applicable law or agreed to in writing, software
# distributed under the License is distributed on an "AS IS" BASIS,
# WITHOUT WARRANTIES OR CONDITIONS OF ANY KIND, either express or implied.
# See the License for the specific language governing permissions and
# limitations under the License.

import logging
import os
from typing import Union

from opentelemetry.util.genai.environment_variables import (
    OTEL_INSTRUMENTATION_GENAI_CAPTURE_MESSAGES,
)
from opentelemetry.util.genai.types import ContentCapturingMode

logger = logging.getLogger(__name__)


def is_experimental_mode() -> bool:  # backward stub (always false)
    return False


def get_content_capturing_mode() -> (
    ContentCapturingMode
):  # single authoritative implementation
    value = os.environ.get(OTEL_INSTRUMENTATION_GENAI_CAPTURE_MESSAGES, "")
    if not value:
        return ContentCapturingMode.NO_CONTENT
<<<<<<< HEAD

    capture_message_content = os.environ.get(
        OTEL_INSTRUMENTATION_GENAI_CAPTURE_MESSAGE_CONTENT
    )
    capture_message_content_mode = os.environ.get(
        OTEL_INSTRUMENTATION_GENAI_CAPTURE_MESSAGE_CONTENT_MODE
    )
    if not capture_message_content:
        return ContentCapturingMode.NO_CONTENT
    if not is_experimental_mode():
        return ContentCapturingMode.NO_CONTENT

    primary = (capture_message_content or "").strip()
    secondary = (capture_message_content_mode or "").strip()

    def _convert(tok: str) -> Union[ContentCapturingMode, None]:
        if not tok:
            return None
        u = tok.upper()
        if u in ContentCapturingMode.__members__:
            return ContentCapturingMode[u]
        if u in ("TRUE", "1", "YES"):
            return ContentCapturingMode.SPAN_ONLY
        return None

    # If secondary mode is specified, it takes precedence
    if secondary:
        sec_mode = _convert(secondary)
        if sec_mode is not None:
            return sec_mode

    # Otherwise use primary mode
    prim_mode = _convert(primary)
    if prim_mode is not None:
        return prim_mode

=======
    normalized = value.strip().lower()
    mapping = {
        "span": ContentCapturingMode.SPAN_ONLY,
        "events": ContentCapturingMode.EVENT_ONLY,
        "both": ContentCapturingMode.SPAN_AND_EVENT,
        "none": ContentCapturingMode.NO_CONTENT,
    }
    mode = mapping.get(normalized)
    if mode is not None:
        return mode
>>>>>>> b6947e90
    logger.warning(
        "%s is not a valid option for `%s` environment variable. Must be one of span, events, both, none. Defaulting to `NO_CONTENT`.",
        value,
        OTEL_INSTRUMENTATION_GENAI_CAPTURE_MESSAGES,
    )
    return ContentCapturingMode.NO_CONTENT<|MERGE_RESOLUTION|>--- conflicted
+++ resolved
@@ -14,7 +14,6 @@
 
 import logging
 import os
-from typing import Union
 
 from opentelemetry.util.genai.environment_variables import (
     OTEL_INSTRUMENTATION_GENAI_CAPTURE_MESSAGES,
@@ -34,44 +33,6 @@
     value = os.environ.get(OTEL_INSTRUMENTATION_GENAI_CAPTURE_MESSAGES, "")
     if not value:
         return ContentCapturingMode.NO_CONTENT
-<<<<<<< HEAD
-
-    capture_message_content = os.environ.get(
-        OTEL_INSTRUMENTATION_GENAI_CAPTURE_MESSAGE_CONTENT
-    )
-    capture_message_content_mode = os.environ.get(
-        OTEL_INSTRUMENTATION_GENAI_CAPTURE_MESSAGE_CONTENT_MODE
-    )
-    if not capture_message_content:
-        return ContentCapturingMode.NO_CONTENT
-    if not is_experimental_mode():
-        return ContentCapturingMode.NO_CONTENT
-
-    primary = (capture_message_content or "").strip()
-    secondary = (capture_message_content_mode or "").strip()
-
-    def _convert(tok: str) -> Union[ContentCapturingMode, None]:
-        if not tok:
-            return None
-        u = tok.upper()
-        if u in ContentCapturingMode.__members__:
-            return ContentCapturingMode[u]
-        if u in ("TRUE", "1", "YES"):
-            return ContentCapturingMode.SPAN_ONLY
-        return None
-
-    # If secondary mode is specified, it takes precedence
-    if secondary:
-        sec_mode = _convert(secondary)
-        if sec_mode is not None:
-            return sec_mode
-
-    # Otherwise use primary mode
-    prim_mode = _convert(primary)
-    if prim_mode is not None:
-        return prim_mode
-
-=======
     normalized = value.strip().lower()
     mapping = {
         "span": ContentCapturingMode.SPAN_ONLY,
@@ -82,7 +43,6 @@
     mode = mapping.get(normalized)
     if mode is not None:
         return mode
->>>>>>> b6947e90
     logger.warning(
         "%s is not a valid option for `%s` environment variable. Must be one of span, events, both, none. Defaulting to `NO_CONTENT`.",
         value,
