# Changelog

All notable changes to this project will be documented in this file.

The format is based on [Keep a Changelog](https://keepachangelog.com/en/1.0.0/),
and this project adheres to [Semantic Versioning](https://semver.org/spec/v2.0.0.html).

## Unreleased

<<<<<<< HEAD
Repurpose the `OTEL_INSTRUMENTATION_GENAI_CAPTURE_MESSAGE_CONTENT` environment variable when GEN AI stability mode is set to `gen_ai_latest_experimental`,
to take on an enum (`NO_CONTENT/SPAN_ONLY/EVENT_ONLY/SPAN_AND_EVENT`) instead of a boolean. Add a utility function to help parse this environment variable.
## [Unreleased]
=======
- Add a utility to parse the `OTEL_INSTRUMENTATION_GENAI_CAPTURE_MESSAGE_CONTENT` environment variable.
  Add `gen_ai_latest_experimental` as a new value to the Sem Conv stability flag ([#3716](https://github.com/open-telemetry/opentelemetry-python-contrib/pull/3716)).
>>>>>>> 88f1ca73

### Added

- Generate Spans for LLM invocations
<<<<<<< HEAD
- Generate Metrics for LLM invocations
- Generate Logs for LLM invocations
=======
>>>>>>> 88f1ca73
- Helper functions for starting and finishing LLM invocations<|MERGE_RESOLUTION|>--- conflicted
+++ resolved
@@ -7,21 +7,10 @@
 
 ## Unreleased
 
-<<<<<<< HEAD
-Repurpose the `OTEL_INSTRUMENTATION_GENAI_CAPTURE_MESSAGE_CONTENT` environment variable when GEN AI stability mode is set to `gen_ai_latest_experimental`,
-to take on an enum (`NO_CONTENT/SPAN_ONLY/EVENT_ONLY/SPAN_AND_EVENT`) instead of a boolean. Add a utility function to help parse this environment variable.
-## [Unreleased]
-=======
 - Add a utility to parse the `OTEL_INSTRUMENTATION_GENAI_CAPTURE_MESSAGE_CONTENT` environment variable.
   Add `gen_ai_latest_experimental` as a new value to the Sem Conv stability flag ([#3716](https://github.com/open-telemetry/opentelemetry-python-contrib/pull/3716)).
->>>>>>> 88f1ca73
 
 ### Added
 
 - Generate Spans for LLM invocations
-<<<<<<< HEAD
-- Generate Metrics for LLM invocations
-- Generate Logs for LLM invocations
-=======
->>>>>>> 88f1ca73
 - Helper functions for starting and finishing LLM invocations