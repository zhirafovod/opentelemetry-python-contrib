[build-system]
requires = ["hatchling"]
build-backend = "hatchling.build"

[project]
name = "opentelemetry-util-genai"
dynamic = ["version"]
description = "OpenTelemetry GenAI Utils"
readme = "README.rst"
license = "Apache-2.0"
requires-python = ">=3.8"
authors = [
  { name = "OpenTelemetry Authors", email = "cncf-opentelemetry-contributors@lists.cncf.io" },
]
classifiers = [
  "Development Status :: 4 - Beta",
  "Intended Audience :: Developers",
  "License :: OSI Approved :: Apache Software License",
  "Programming Language :: Python",
  "Programming Language :: Python :: 3",
  "Programming Language :: Python :: 3.9",
  "Programming Language :: Python :: 3.10",
  "Programming Language :: Python :: 3.11",
  "Programming Language :: Python :: 3.12",
  "Programming Language :: Python :: 3.13",
]
dependencies = [
  "opentelemetry-instrumentation ~= 0.57b0",
  "opentelemetry-semantic-conventions ~= 0.57b0",
<<<<<<< HEAD
  "opentelemetry-api>=1.31.0",
=======
  "opentelemetry-api>=1.36.0",
>>>>>>> 521824f8
]

[project.optional-dependencies]
test = [
  "pytest>=7.0.0",
]

[project.urls]
Homepage = "https://github.com/open-telemetry/opentelemetry-python-contrib/tree/main/util/opentelemetry-util-genai"
Repository = "https://github.com/open-telemetry/opentelemetry-python-contrib"

[tool.hatch.version]
path = "src/opentelemetry/util/genai/version.py"

[tool.hatch.build.targets.sdist]
include = [
  "/src",
  "/tests",
]

[tool.hatch.build.targets.wheel]
packages = ["src/opentelemetry"]<|MERGE_RESOLUTION|>--- conflicted
+++ resolved
@@ -27,11 +27,7 @@
 dependencies = [
   "opentelemetry-instrumentation ~= 0.57b0",
   "opentelemetry-semantic-conventions ~= 0.57b0",
-<<<<<<< HEAD
-  "opentelemetry-api>=1.31.0",
-=======
   "opentelemetry-api>=1.36.0",
->>>>>>> 521824f8
 ]
 
 [project.optional-dependencies]
