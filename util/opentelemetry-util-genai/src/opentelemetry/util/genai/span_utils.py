# Copyright The OpenTelemetry Authors
#
# Licensed under the Apache License, Version 2.0 (the "License");
# you may not use this file except in compliance with the License.
# You may obtain a copy of the License at
#
#     http://www.apache.org/licenses/LICENSE-2.0
#
# Unless required by applicable law or agreed to in writing, software
# distributed under the License is distributed on an "AS IS" BASIS,
# WITHOUT WARRANTIES OR CONDITIONS OF ANY KIND, either express or implied.
# See the License for the specific language governing permissions and
# limitations under the License.

import json
from dataclasses import asdict
from typing import List

from opentelemetry.semconv._incubating.attributes import (
    gen_ai_attributes as GenAI,
)
from opentelemetry.semconv.attributes import (
    error_attributes as ErrorAttributes,
)
from opentelemetry.trace import (
    Span,
)
from opentelemetry.trace.status import Status, StatusCode
from opentelemetry.util.genai.utils import (
    ContentCapturingMode,
    get_content_capturing_mode,
    is_experimental_mode,
)
from .types import BaseInvocation, Error, LLMInvocation, EmbeddingInvocation

def _apply_common_span_attributes(
    span: Span, invocation: BaseInvocation
) -> None:
    """
    Apply attributes shared by finish() and error() and compute metrics.
    Returns (genai_attributes) for use with metrics.
    """
    operation_name = invocation.operation_name
    request_model = invocation.request_model
<<<<<<< HEAD

    if operation_name:
        span.set_attribute(GenAI.GEN_AI_OPERATION_NAME, operation_name)
=======
    provider = invocation.provider
    span.update_name(
        f"{GenAI.GenAiOperationNameValues.CHAT.value} {request_model}"
    )
    span.set_attribute(
        GenAI.GEN_AI_OPERATION_NAME, GenAI.GenAiOperationNameValues.CHAT.value
    )
>>>>>>> 3c540ae0
    if request_model:
        span.set_attribute(GenAI.GEN_AI_REQUEST_MODEL, request_model)

    if isinstance(invocation, LLMInvocation):
        _apply_llm_attributes(invocation, span)

    if isinstance(invocation, EmbeddingInvocation):
        _apply_embeddings_attributes(invocation, span)

def _apply_llm_attributes(invocation, span):
    finish_reasons: List[str] = []
    for gen in invocation.output_messages:
        finish_reasons.append(gen.finish_reason)
    if finish_reasons:
        span.set_attribute(
            GenAI.GEN_AI_RESPONSE_FINISH_REASONS, finish_reasons
        )
    if invocation.provider is not None:
        span.set_attribute(GenAI.GEN_AI_PROVIDER_NAME, invocation.provider)
    if invocation.response_model_name is not None:
        span.set_attribute(
            GenAI.GEN_AI_RESPONSE_MODEL, invocation.response_model_name
        )
    if invocation.response_id is not None:
        span.set_attribute(GenAI.GEN_AI_RESPONSE_ID, invocation.response_id)
    if isinstance(invocation.input_tokens, (int, float)):
        span.set_attribute(
            GenAI.GEN_AI_USAGE_INPUT_TOKENS, invocation.input_tokens
        )
    if isinstance(invocation.output_tokens, (int, float)):
        span.set_attribute(
            GenAI.GEN_AI_USAGE_OUTPUT_TOKENS, invocation.output_tokens
        )
    #TODO should these really only be added conditionally?
    if not is_experimental_mode() or get_content_capturing_mode() not in (
        ContentCapturingMode.SPAN_ONLY,
        ContentCapturingMode.SPAN_AND_EVENT,
    ):
        return
    if invocation.input_messages:
        span.set_attribute(
            GenAI.GEN_AI_INPUT_MESSAGES,
            json.dumps([asdict(message) for message in invocation.input_messages]),
        )
    if invocation.output_messages:
        span.set_attribute(
            GenAI.GEN_AI_OUTPUT_MESSAGES,
            json.dumps([asdict(message) for message in invocation.output_messages]),
        )

def _apply_embeddings_attributes(invocation, span):
    if invocation.dimension_count is not None:
        span.set_attribute(
            # GenAI.GEN_AI_EMBEDDING_DIMENSION_COUNT, invocation.dimension_count
            "gen_ai.embeddings.dimension.count", invocation.dimension_count

        )

    #TODO Add more attributes

def _apply_error_attributes(span: Span, error: Error) -> None:
    """Apply status and error attributes common to error() paths."""
    span.set_status(Status(StatusCode.ERROR, error.message))
    if span.is_recording():
        span.set_attribute(ErrorAttributes.ERROR_TYPE, error.type.__qualname__)

__all__ = [
    "_apply_error_attributes",
]<|MERGE_RESOLUTION|>--- conflicted
+++ resolved
@@ -42,19 +42,16 @@
     """
     operation_name = invocation.operation_name
     request_model = invocation.request_model
-<<<<<<< HEAD
 
-    if operation_name:
-        span.set_attribute(GenAI.GEN_AI_OPERATION_NAME, operation_name)
-=======
-    provider = invocation.provider
     span.update_name(
         f"{GenAI.GenAiOperationNameValues.CHAT.value} {request_model}"
     )
-    span.set_attribute(
-        GenAI.GEN_AI_OPERATION_NAME, GenAI.GenAiOperationNameValues.CHAT.value
-    )
->>>>>>> 3c540ae0
+
+    if operation_name:
+        span.set_attribute(
+            GenAI.GEN_AI_OPERATION_NAME, GenAI.GenAiOperationNameValues.CHAT.value
+        )
+
     if request_model:
         span.set_attribute(GenAI.GEN_AI_REQUEST_MODEL, request_model)
 
