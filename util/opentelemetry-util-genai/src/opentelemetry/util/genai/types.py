# Copyright The OpenTelemetry Authors
#
# Licensed under the Apache License, Version 2.0 (the "License");
# you may not use this file except in compliance with the License.
# You may obtain a copy of the License at
#
#     http://www.apache.org/licenses/LICENSE-2.0
#
# Unless required by applicable law or agreed to in writing, software
# distributed under the License is distributed on an "AS IS" BASIS,
# WITHOUT WARRANTIES OR CONDITIONS OF ANY KIND, either express or implied.
# See the License for the specific language governing permissions and
# limitations under the License.

import time
from contextvars import Token
from dataclasses import dataclass, field
from enum import Enum
from typing import Any, Dict, List, Literal, Optional, Type, Union

from typing_extensions import TypeAlias

from opentelemetry.context import Context
from opentelemetry.trace import Span
from opentelemetry.util.types import AttributeValue

ContextToken: TypeAlias = Token[Context]

@dataclass
class LLMInvocation:
    """
    Represents a single LLM call invocation.
    """

<<<<<<< HEAD
@dataclass()
class ToolCall:
    arguments: Any
    name: str
    id: Optional[str]
    type: Literal["tool_call"] = "tool_call"

@dataclass()
class ToolCallResponse:
    response: Any
    id: Optional[str]
    type: Literal["tool_call_response"] = "tool_call_response"

FinishReason = Literal[
    "content_filter", "error", "length", "stop", "tool_calls"
]

@dataclass()
class Text:
    content: str
    type: Literal["text"] = "text"

MessagePart = Union[Text, ToolCall, ToolCallResponse, Any]

@dataclass()
class InputMessage:
    role: str
    parts: list[MessagePart]

@dataclass()
class OutputMessage:
    role: str
    parts: list[MessagePart]
    finish_reason: Union[str, FinishReason]

@dataclass
class BaseInvocation:
    """
    Represents a base invocation for GenAI operations, containing required fields.
    """
    operation_name: Optional[str] = None
    error_type: Optional[str] = None
    request_model: Optional[str] = None
    context_token: Optional[ContextToken] = None
    span: Optional[Span] = None
=======
    run_id: UUID
    parent_run_id: Optional[UUID] = None
>>>>>>> 1b6539d1
    start_time: float = field(default_factory=time.time)
    end_time: Optional[float] = None
    attributes: Dict[str, Any] = field(default_factory=dict)
<<<<<<< HEAD

@dataclass
class LLMInvocation(BaseInvocation):
    """
    Represents a single LLM call invocation.
    """
    input_messages: List[InputMessage] = field(default_factory=list)
    output_messages: List[OutputMessage] = field(default_factory=list)
    provider: Optional[str] = None
    response_model_name: Optional[str] = None
    response_id: Optional[str] = None
    input_tokens: Optional[AttributeValue] = None
    output_tokens: Optional[AttributeValue] = None

@dataclass
class EmbeddingInvocation(BaseInvocation):
    """
    Represents a single Embedding call invocation.
    """
    dimension_count: int = 0

@dataclass
class Error:
    message: str
    type: Type[BaseException]
=======
    span_id: int = 0
    trace_id: int = 0

@dataclass
class EmbeddingInvocation:
    """
    Represents a single Embedding call invocation.
    """
    run_id: UUID
    parent_run_id: Optional[UUID] = None
    start_time: float = field(default_factory=time.time)
    end_time: float = None
    dimension_count : int = 0
    input: Optional[List[str]] = None
    output: Optional[List[float]] = None
    attributes: dict = field(default_factory=dict)
>>>>>>> 1b6539d1
<|MERGE_RESOLUTION|>--- conflicted
+++ resolved
@@ -32,7 +32,6 @@
     Represents a single LLM call invocation.
     """
 
-<<<<<<< HEAD
 @dataclass()
 class ToolCall:
     arguments: Any
@@ -78,14 +77,9 @@
     request_model: Optional[str] = None
     context_token: Optional[ContextToken] = None
     span: Optional[Span] = None
-=======
-    run_id: UUID
-    parent_run_id: Optional[UUID] = None
->>>>>>> 1b6539d1
     start_time: float = field(default_factory=time.time)
     end_time: Optional[float] = None
     attributes: Dict[str, Any] = field(default_factory=dict)
-<<<<<<< HEAD
 
 @dataclass
 class LLMInvocation(BaseInvocation):
@@ -110,22 +104,4 @@
 @dataclass
 class Error:
     message: str
-    type: Type[BaseException]
-=======
-    span_id: int = 0
-    trace_id: int = 0
-
-@dataclass
-class EmbeddingInvocation:
-    """
-    Represents a single Embedding call invocation.
-    """
-    run_id: UUID
-    parent_run_id: Optional[UUID] = None
-    start_time: float = field(default_factory=time.time)
-    end_time: float = None
-    dimension_count : int = 0
-    input: Optional[List[str]] = None
-    output: Optional[List[float]] = None
-    attributes: dict = field(default_factory=dict)
->>>>>>> 1b6539d1
+    type: Type[BaseException]