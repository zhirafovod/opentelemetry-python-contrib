# Copyright The OpenTelemetry Authors
#
# Licensed under the Apache License, Version 2.0 (the "License");
# you may not use this file except in compliance with the License.
# You may obtain a copy of the License at
#
#     http://www.apache.org/licenses/LICENSE-2.0
#
# Unless required by applicable law or agreed to in writing, software
# distributed under the License is distributed on an "AS IS" BASIS,
# WITHOUT WARRANTIES OR CONDITIONS OF ANY KIND, either express or implied.
# See the License for the specific language governing permissions and
# limitations under the License.

import time
from dataclasses import dataclass, field
from typing import Any, Dict, List, Optional
from uuid import UUID

<<<<<<< HEAD
import time
from dataclasses import dataclass, field
from enum import Enum
from typing import Any, Dict, List, Literal, Optional, Type, Union
from uuid import UUID
=======
from .data import ChatGeneration, Message
>>>>>>> 521824f8


class ContentCapturingMode(Enum):
    # Do not capture content (default).
    NO_CONTENT = 0
    # Only capture content in spans.
    SPAN_ONLY = 1
    # Only capture content in events.
    EVENT_ONLY = 2
    # Capture content in both spans and events.
    SPAN_AND_EVENT = 3


@dataclass()
class ToolCall:
    arguments: Any
    name: str
    id: Optional[str]
    type: Literal["tool_call"] = "tool_call"


@dataclass()
class ToolCallResponse:
    response: Any
    id: Optional[str]
    type: Literal["tool_call_response"] = "tool_call_response"


FinishReason = Literal[
    "content_filter", "error", "length", "stop", "tool_calls"
]


@dataclass()
class Text:
    content: str
    type: Literal["text"] = "text"


MessagePart = Union[Text, ToolCall, ToolCallResponse, Any]


@dataclass()
class InputMessage:
    role: str
    parts: list[MessagePart]


@dataclass()
class OutputMessage:
    role: str
    parts: list[MessagePart]
    finish_reason: Union[str, FinishReason]
<<<<<<< HEAD


@dataclass
class LLMInvocation:
    """
    Represents a single LLM call invocation.
    """

    run_id: UUID
    request_model: str
    parent_run_id: Optional[UUID] = None
    start_time: float = field(default_factory=time.time)
    end_time: Optional[float] = None
    messages: List[InputMessage] = field(default_factory=list)
    chat_generations: List[OutputMessage] = field(default_factory=list)
    attributes: Dict[str, Any] = field(default_factory=dict)
    span_id: int = 0
    trace_id: int = 0


@dataclass
class Error:
    message: str
    type: Type[BaseException]
=======
    run_id: UUID
    parent_run_id: Optional[UUID] = None
    start_time: float = field(default_factory=time.time)
    end_time: Optional[float] = None
    messages: List[Message] = field(default_factory=list)
    chat_generations: List[ChatGeneration] = field(default_factory=list)
    attributes: Dict[str, Any] = field(default_factory=dict)
    span_id: int = 0
    trace_id: int = 0
>>>>>>> 521824f8
<|MERGE_RESOLUTION|>--- conflicted
+++ resolved
@@ -1,3 +1,4 @@
+
 # Copyright The OpenTelemetry Authors
 #
 # Licensed under the Apache License, Version 2.0 (the "License");
@@ -12,20 +13,12 @@
 # See the License for the specific language governing permissions and
 # limitations under the License.
 
-import time
-from dataclasses import dataclass, field
-from typing import Any, Dict, List, Optional
-from uuid import UUID
 
-<<<<<<< HEAD
 import time
 from dataclasses import dataclass, field
 from enum import Enum
 from typing import Any, Dict, List, Literal, Optional, Type, Union
 from uuid import UUID
-=======
-from .data import ChatGeneration, Message
->>>>>>> 521824f8
 
 
 class ContentCapturingMode(Enum):
@@ -79,7 +72,6 @@
     role: str
     parts: list[MessagePart]
     finish_reason: Union[str, FinishReason]
-<<<<<<< HEAD
 
 
 @dataclass
@@ -103,15 +95,4 @@
 @dataclass
 class Error:
     message: str
-    type: Type[BaseException]
-=======
-    run_id: UUID
-    parent_run_id: Optional[UUID] = None
-    start_time: float = field(default_factory=time.time)
-    end_time: Optional[float] = None
-    messages: List[Message] = field(default_factory=list)
-    chat_generations: List[ChatGeneration] = field(default_factory=list)
-    attributes: Dict[str, Any] = field(default_factory=dict)
-    span_id: int = 0
-    trace_id: int = 0
->>>>>>> 521824f8
+    type: Type[BaseException]