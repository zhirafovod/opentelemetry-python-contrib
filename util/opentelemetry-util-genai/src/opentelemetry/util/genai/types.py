--- conflicted
+++ resolved
@@ -12,34 +12,6 @@
 # See the License for the specific language governing permissions and
 # limitations under the License.
 
-<<<<<<< HEAD
-import time
-from dataclasses import dataclass, field
-from enum import Enum
-from typing import Any, Dict, List, Literal, Optional, Union
-from uuid import UUID
-
-from .data import ChatGeneration, Message, ToolFunction, ToolOutput
-
-
-@dataclass
-class LLMInvocation:
-    """
-    Represents a single LLM call invocation.
-    """
-
-    run_id: UUID
-    parent_run_id: Optional[UUID] = None
-    start_time: float = field(default_factory=time.time)
-    end_time: float = None
-    messages: List[Message] = field(default_factory=list)
-    chat_generations: List[ChatGeneration] = field(default_factory=list)
-    tool_functions: List[ToolFunction] = field(default_factory=list)
-    attributes: dict = field(default_factory=dict)
-    span_id: int = 0
-    trace_id: int = 0
-=======
-
 import time
 from contextvars import Token
 from dataclasses import dataclass, field
@@ -53,7 +25,6 @@
 from opentelemetry.util.types import AttributeValue
 
 ContextToken: TypeAlias = Token[Context]
->>>>>>> 2a19bf4c
 
 
 class ContentCapturingMode(Enum):
@@ -122,23 +93,6 @@
     role: str
     parts: list[MessagePart]
     finish_reason: Union[str, FinishReason]
-<<<<<<< HEAD
-    run_id: UUID
-    parent_run_id: Optional[UUID] = None
-    start_time: float = field(default_factory=time.time)
-    end_time: Optional[float] = None
-    messages: List[Message] = field(default_factory=list)
-    chat_generations: List[ChatGeneration] = field(default_factory=list)
-    attributes: Dict[str, Any] = field(default_factory=dict)
-    span_id: int = 0
-    trace_id: int = 0
-
-
-class ObserveSpanKindValues(Enum):
-    TOOL = "tool"
-    LLM = "llm"
-    UNKNOWN = "unknown"
-=======
 
 
 def _new_input_messages() -> List[InputMessage]:
@@ -183,5 +137,4 @@
 @dataclass
 class Error:
     message: str
-    type: Type[BaseException]
->>>>>>> 2a19bf4c
+    type: Type[BaseException]