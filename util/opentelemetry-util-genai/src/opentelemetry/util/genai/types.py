# Copyright The OpenTelemetry Authors
#
# Licensed under the Apache License, Version 2.0 (the "License");
# you may not use this file except in compliance with the License.
# You may obtain a copy of the License at
#
#     http://www.apache.org/licenses/LICENSE-2.0
#
# Unless required by applicable law or agreed to in writing, software
# distributed under the License is distributed on an "AS IS" BASIS,
# WITHOUT WARRANTIES OR CONDITIONS OF ANY KIND, either express or implied.
# See the License for the specific language governing permissions and
# limitations under the License.

import time
from contextvars import Token
from dataclasses import dataclass, field
from enum import Enum
from typing import Any, Dict, List, Literal, Optional, Type, Union

from typing_extensions import TypeAlias

from opentelemetry.context import Context
from opentelemetry.trace import Span
from opentelemetry.util.types import AttributeValue

ContextToken: TypeAlias = Token[Context]

@dataclass
class LLMInvocation:
    """
    Represents a single LLM call invocation.
    """

@dataclass()
class ToolCall:
    arguments: Any
    name: str
    id: Optional[str]
    type: Literal["tool_call"] = "tool_call"

@dataclass()
class ToolCallResponse:
    response: Any
    id: Optional[str]
    type: Literal["tool_call_response"] = "tool_call_response"

FinishReason = Literal[
    "content_filter", "error", "length", "stop", "tool_calls"
]

@dataclass()
class Text:
    content: str
    type: Literal["text"] = "text"

MessagePart = Union[Text, ToolCall, ToolCallResponse, Any]

@dataclass()
class InputMessage:
    role: str
    parts: list[MessagePart]

@dataclass()
class OutputMessage:
    role: str
    parts: list[MessagePart]
    finish_reason: Union[str, FinishReason]

<<<<<<< HEAD
=======

def _new_input_messages() -> List[InputMessage]:
    return []


def _new_output_messages() -> List[OutputMessage]:
    return []


def _new_str_any_dict() -> Dict[str, Any]:
    return {}


>>>>>>> 3c540ae0
@dataclass
class BaseInvocation:
    """
<<<<<<< HEAD
    Represents a base invocation for GenAI operations, containing required fields.
=======
    Represents a single LLM call invocation. When creating an LLMInvocation object,
    only update the data attributes. The span and context_token attributes are
    set by the TelemetryHandler.
>>>>>>> 3c540ae0
    """
    operation_name: Optional[str] = None
    error_type: Optional[str] = None
    request_model: Optional[str] = None
    context_token: Optional[ContextToken] = None
    span: Optional[Span] = None
    start_time: float = field(default_factory=time.time)
    end_time: Optional[float] = None
<<<<<<< HEAD
    attributes: Dict[str, Any] = field(default_factory=dict)

@dataclass
class LLMInvocation(BaseInvocation):
    """
    Represents a single LLM call invocation.
    """
    input_messages: List[InputMessage] = field(default_factory=list)
    output_messages: List[OutputMessage] = field(default_factory=list)
=======
    input_messages: List[InputMessage] = field(
        default_factory=_new_input_messages
    )
    output_messages: List[OutputMessage] = field(
        default_factory=_new_output_messages
    )
>>>>>>> 3c540ae0
    provider: Optional[str] = None
    response_model_name: Optional[str] = None
    response_id: Optional[str] = None
    input_tokens: Optional[AttributeValue] = None
    output_tokens: Optional[AttributeValue] = None
<<<<<<< HEAD
=======
    attributes: Dict[str, Any] = field(default_factory=_new_str_any_dict)
>>>>>>> 3c540ae0

@dataclass
class EmbeddingInvocation(BaseInvocation):
    """
    Represents a single Embedding call invocation.
    """
    dimension_count: int = 0

@dataclass
class Error:
    message: str
    type: Type[BaseException]<|MERGE_RESOLUTION|>--- conflicted
+++ resolved
@@ -67,9 +67,6 @@
     parts: list[MessagePart]
     finish_reason: Union[str, FinishReason]
 
-<<<<<<< HEAD
-=======
-
 def _new_input_messages() -> List[InputMessage]:
     return []
 
@@ -81,18 +78,10 @@
 def _new_str_any_dict() -> Dict[str, Any]:
     return {}
 
-
->>>>>>> 3c540ae0
 @dataclass
 class BaseInvocation:
     """
-<<<<<<< HEAD
     Represents a base invocation for GenAI operations, containing required fields.
-=======
-    Represents a single LLM call invocation. When creating an LLMInvocation object,
-    only update the data attributes. The span and context_token attributes are
-    set by the TelemetryHandler.
->>>>>>> 3c540ae0
     """
     operation_name: Optional[str] = None
     error_type: Optional[str] = None
@@ -101,7 +90,6 @@
     span: Optional[Span] = None
     start_time: float = field(default_factory=time.time)
     end_time: Optional[float] = None
-<<<<<<< HEAD
     attributes: Dict[str, Any] = field(default_factory=dict)
 
 @dataclass
@@ -109,25 +97,17 @@
     """
     Represents a single LLM call invocation.
     """
-    input_messages: List[InputMessage] = field(default_factory=list)
-    output_messages: List[OutputMessage] = field(default_factory=list)
-=======
     input_messages: List[InputMessage] = field(
         default_factory=_new_input_messages
     )
     output_messages: List[OutputMessage] = field(
         default_factory=_new_output_messages
     )
->>>>>>> 3c540ae0
     provider: Optional[str] = None
     response_model_name: Optional[str] = None
     response_id: Optional[str] = None
     input_tokens: Optional[AttributeValue] = None
     output_tokens: Optional[AttributeValue] = None
-<<<<<<< HEAD
-=======
-    attributes: Dict[str, Any] = field(default_factory=_new_str_any_dict)
->>>>>>> 3c540ae0
 
 @dataclass
 class EmbeddingInvocation(BaseInvocation):
