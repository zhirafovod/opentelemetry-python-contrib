# Copyright The OpenTelemetry Authors
#
# Licensed under the Apache License, Version 2.0 (the "License");
# you may not use this file except in compliance with the License.
# You may obtain a copy of the License at
#
#     http://www.apache.org/licenses/LICENSE-2.0
#
# Unless required by applicable law or agreed to in writing, software
# distributed under the License is distributed on an "AS IS" BASIS,
# WITHOUT WARRANTIES OR CONDITIONS OF ANY KIND, either express or implied.
# See the License for the specific language governing permissions and
# limitations under the License.


# pylint: disable=import-outside-toplevel,no-name-in-module
import importlib
import logging
import sys
import threading
from contextlib import contextmanager
from dataclasses import asdict
from typing import Any
from unittest import TestCase
from unittest.mock import MagicMock, patch

import fsspec
from fsspec.implementations.memory import MemoryFileSystem

from opentelemetry.test.test_base import TestBase
from opentelemetry.util.genai import types
from opentelemetry.util.genai._fsspec_upload.fsspec_hook import (
    FsspecUploadHook,
)
from opentelemetry.util.genai.upload_hook import (
    _NoOpUploadHook,
    load_upload_hook,
)

# Use MemoryFileSystem for testing
# https://filesystem-spec.readthedocs.io/en/latest/api.html#fsspec.implementations.memory.MemoryFileSystem
BASE_PATH = "memory://"


@patch.dict(
    "os.environ",
    {
        "OTEL_INSTRUMENTATION_GENAI_UPLOAD_HOOK": "fsspec",
        "OTEL_INSTRUMENTATION_GENAI_UPLOAD_BASE_PATH": BASE_PATH,
    },
    clear=True,
)
class TestFsspecEntryPoint(TestCase):
    def test_fsspec_entry_point(self):
        self.assertIsInstance(load_upload_hook(), FsspecUploadHook)

    def test_fsspec_entry_point_no_fsspec(self):
        """Tests that the a no-op uploader is used when fsspec is not installed"""

        from opentelemetry.util.genai import _fsspec_upload

        # Simulate fsspec imports failing
        with patch.dict(
            sys.modules,
            {"opentelemetry.util.genai._fsspec_upload.fsspec_hook": None},
        ):
            importlib.reload(_fsspec_upload)
            self.assertIsInstance(load_upload_hook(), _NoOpUploadHook)


MAXSIZE = 5
FAKE_INPUTS = [
    types.InputMessage(
        role="user",
        parts=[types.Text(content="What is the capital of France?")],
    ),
]
FAKE_OUTPUTS = [
    types.OutputMessage(
        role="assistant",
        parts=[types.Text(content="Paris")],
        finish_reason="stop",
    ),
]
FAKE_SYSTEM_INSTRUCTION = [types.Text(content="You are a helpful assistant.")]


class ThreadSafeMagicMock(MagicMock):
    def __init__(self, *args, **kwargs) -> None:
        self.__dict__["_lock"] = threading.Lock()
        super().__init__(*args, **kwargs)

    def _increment_mock_call(self, /, *args, **kwargs):
        with self.__dict__["_lock"]:
            super()._increment_mock_call(*args, **kwargs)


class TestFsspecUploadHook(TestCase):
    def setUp(self):
        self._fsspec_patcher = patch(
            "opentelemetry.util.genai._fsspec_upload.fsspec_hook.fsspec"
        )
        self.mock_fsspec = self._fsspec_patcher.start()
        self.mock_fsspec.open = ThreadSafeMagicMock()

        self.hook = FsspecUploadHook(
            base_path=BASE_PATH,
            max_size=MAXSIZE,
        )

    def tearDown(self) -> None:
        self.hook.shutdown()
        self._fsspec_patcher.stop()

    @contextmanager
    def block_upload(self):
        unblock_upload = threading.Event()

        def blocked_upload(*args: Any):
            unblock_upload.wait()
            return MagicMock()

        try:
            self.mock_fsspec.open.side_effect = blocked_upload
            yield
        finally:
            unblock_upload.set()

    def test_shutdown_no_items(self):
        self.hook.shutdown()

    def test_upload_then_shutdown(self):
        self.hook.upload(
            inputs=FAKE_INPUTS,
            outputs=FAKE_OUTPUTS,
            system_instruction=FAKE_SYSTEM_INSTRUCTION,
        )
        # all items should be consumed
        self.hook.shutdown()

        self.assertEqual(
            self.mock_fsspec.open.call_count,
            3,
            "should have uploaded 3 files",
        )

    def test_upload_blocked(self):
        with self.block_upload():
            # fill the queue
            for _ in range(MAXSIZE):
                self.hook.upload(
                    inputs=FAKE_INPUTS,
                    outputs=FAKE_OUTPUTS,
                    system_instruction=FAKE_SYSTEM_INSTRUCTION,
                )

            self.assertLessEqual(
                self.mock_fsspec.open.call_count,
                MAXSIZE,
                f"uploader should only be called {MAXSIZE=} times",
            )

            with self.assertLogs(level=logging.WARNING) as logs:
                self.hook.upload(
                    inputs=FAKE_INPUTS,
                    outputs=FAKE_OUTPUTS,
                    system_instruction=FAKE_SYSTEM_INSTRUCTION,
                )

            self.assertIn(
                "fsspec upload queue is full, dropping upload", logs.output[0]
            )

    def test_shutdown_timeout(self):
        with self.block_upload():
            self.hook.upload(
                inputs=FAKE_INPUTS,
                outputs=FAKE_OUTPUTS,
                system_instruction=FAKE_SYSTEM_INSTRUCTION,
            )

            # shutdown should timeout and return even though there are still items in the queue
            self.hook.shutdown(timeout_sec=0.01)

    def test_failed_upload_logs(self):
        self.mock_fsspec.open.side_effect = RuntimeError("failed to upload")

        with self.assertLogs(level=logging.ERROR) as logs:
            self.hook.upload(
                inputs=FAKE_INPUTS,
                outputs=FAKE_OUTPUTS,
                system_instruction=FAKE_SYSTEM_INSTRUCTION,
            )
            self.hook.shutdown()

        self.assertIn("fsspec uploader failed", logs.output[0])

    def test_upload_after_shutdown_logs(self):
        self.hook.shutdown()
        with self.assertLogs(level=logging.INFO) as logs:
            self.hook.upload(
                inputs=FAKE_INPUTS,
                outputs=FAKE_OUTPUTS,
                system_instruction=FAKE_SYSTEM_INSTRUCTION,
            )
        self.assertEqual(len(logs.output), 3)
        self.assertIn(
            "attempting to upload file after FsspecUploadHook.shutdown() was already called",
            logs.output[0],
        )


class FsspecUploaderTest(TestCase):
    def test_upload(self):
        FsspecUploadHook._do_upload(
            "memory://my_path",
            lambda: [asdict(fake_input) for fake_input in FAKE_INPUTS],
        )

        with fsspec.open("memory://my_path", "r") as file:
            self.assertEqual(
                file.read(),
                '[{"role":"user","parts":[{"content":"What is the capital of France?","type":"text"}]}]',
            )


class TestFsspecUploadHookIntegration(TestBase):
    def setUp(self):
<<<<<<< HEAD
        MemoryFileSystem.store.clear()
=======
        super().setUp()
        self.hook = FsspecUploadHook(base_path=BASE_PATH)

    def tearDown(self):
        super().tearDown()
        self.hook.shutdown()
>>>>>>> 93ecfc15

    def assert_fsspec_equal(self, path: str, value: str) -> None:
        with fsspec.open(path, "r") as file:
            self.assertEqual(file.read(), value)

    def test_upload_completions(self):
<<<<<<< HEAD
        hook = FsspecUploadHook(
            base_path=BASE_PATH,
        )
        hook.upload(
=======
        tracer = self.tracer_provider.get_tracer(__name__)
        log_record = LogRecord()

        with tracer.start_as_current_span("chat mymodel") as span:
            self.hook.upload(
                inputs=FAKE_INPUTS,
                outputs=FAKE_OUTPUTS,
                system_instruction=FAKE_SYSTEM_INSTRUCTION,
                span=span,
                log_record=log_record,
            )
        self.hook.shutdown()

        finished_spans = self.get_finished_spans()
        self.assertEqual(len(finished_spans), 1)
        span = finished_spans[0]

        # span attributes, log attributes, and log body have refs
        for attributes in [
            span.attributes,
            log_record.attributes,
        ]:
            for ref_key in [
                "gen_ai.input.messages_ref",
                "gen_ai.output.messages_ref",
                "gen_ai.system_instructions_ref",
            ]:
                self.assertIn(ref_key, attributes)

        self.assert_fsspec_equal(
            span.attributes["gen_ai.input.messages_ref"],
            '[{"role":"user","parts":[{"content":"What is the capital of France?","type":"text"}]}]',
        )
        self.assert_fsspec_equal(
            span.attributes["gen_ai.output.messages_ref"],
            '[{"role":"assistant","parts":[{"content":"Paris","type":"text"}],"finish_reason":"stop"}]',
        )
        self.assert_fsspec_equal(
            span.attributes["gen_ai.system_instructions_ref"],
            '[{"content":"You are a helpful assistant.","type":"text"}]',
        )

    def test_stamps_empty_log(self):
        log_record = LogRecord()
        self.hook.upload(
>>>>>>> 93ecfc15
            inputs=FAKE_INPUTS,
            outputs=FAKE_OUTPUTS,
            system_instruction=FAKE_SYSTEM_INSTRUCTION,
        )
<<<<<<< HEAD
        hook.shutdown()

        fs = fsspec.open(BASE_PATH).fs
        self.assertEqual(len(fs.ls(BASE_PATH)), 3)
        # TODO: test stamped telemetry
=======

        # stamp on both body and attributes
        self.assertIn("gen_ai.input.messages_ref", log_record.attributes)
        self.assertIn("gen_ai.output.messages_ref", log_record.attributes)
        self.assertIn("gen_ai.system_instructions_ref", log_record.attributes)

    def test_upload_bytes(self) -> None:
        log_record = LogRecord()
        self.hook.upload(
            inputs=[
                types.InputMessage(
                    role="user",
                    parts=[
                        types.Text(content="What is the capital of France?"),
                        {"type": "generic_bytes", "bytes": b"hello"},
                    ],
                )
            ],
            outputs=FAKE_OUTPUTS,
            system_instruction=FAKE_SYSTEM_INSTRUCTION,
            log_record=log_record,
        )
        self.hook.shutdown()

        self.assert_fsspec_equal(
            log_record.attributes["gen_ai.input.messages_ref"],
            '[{"role":"user","parts":[{"content":"What is the capital of France?","type":"text"},{"type":"generic_bytes","bytes":"aGVsbG8="}]}]',
        )
>>>>>>> 93ecfc15
<|MERGE_RESOLUTION|>--- conflicted
+++ resolved
@@ -226,28 +226,18 @@
 
 class TestFsspecUploadHookIntegration(TestBase):
     def setUp(self):
-<<<<<<< HEAD
-        MemoryFileSystem.store.clear()
-=======
         super().setUp()
         self.hook = FsspecUploadHook(base_path=BASE_PATH)
 
     def tearDown(self):
         super().tearDown()
         self.hook.shutdown()
->>>>>>> 93ecfc15
 
     def assert_fsspec_equal(self, path: str, value: str) -> None:
         with fsspec.open(path, "r") as file:
             self.assertEqual(file.read(), value)
 
     def test_upload_completions(self):
-<<<<<<< HEAD
-        hook = FsspecUploadHook(
-            base_path=BASE_PATH,
-        )
-        hook.upload(
-=======
         tracer = self.tracer_provider.get_tracer(__name__)
         log_record = LogRecord()
 
@@ -293,18 +283,10 @@
     def test_stamps_empty_log(self):
         log_record = LogRecord()
         self.hook.upload(
->>>>>>> 93ecfc15
             inputs=FAKE_INPUTS,
             outputs=FAKE_OUTPUTS,
             system_instruction=FAKE_SYSTEM_INSTRUCTION,
         )
-<<<<<<< HEAD
-        hook.shutdown()
-
-        fs = fsspec.open(BASE_PATH).fs
-        self.assertEqual(len(fs.ls(BASE_PATH)), 3)
-        # TODO: test stamped telemetry
-=======
 
         # stamp on both body and attributes
         self.assertIn("gen_ai.input.messages_ref", log_record.attributes)
@@ -332,5 +314,4 @@
         self.assert_fsspec_equal(
             log_record.attributes["gen_ai.input.messages_ref"],
             '[{"role":"user","parts":[{"content":"What is the capital of France?","type":"text"},{"type":"generic_bytes","bytes":"aGVsbG8="}]}]',
-        )
->>>>>>> 93ecfc15
+        )